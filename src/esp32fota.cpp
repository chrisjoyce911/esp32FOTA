/*
   esp32 firmware OTA
   Date: December 2018
   Author: Chris Joyce <https://github.com/chrisjoyce911/esp32FOTA/esp32FOTA>
   Purpose: Perform an OTA update from a bin located on a webserver (HTTP Only)

   Date: 2021-12-21
   Author: Moritz Meintker <https://thinksilicon.de>
   Remarks: Re-written/removed a bunch of functions around HTTPS. The library is
            now URL-agnostic. This means if you provide an https://-URL it will
            use the root_ca.pem (needs to be provided via SPIFFS/LITTLEFS) to verify the
            server certificate and then download the ressource through an encrypted
            connection unless you set the allow_insecure_https option.
            Otherwise it will just use plain HTTP which will still offer to sign
            your firmware image.
*/

#include "esp32fota.h"
#include <Arduino.h>
#include <WiFi.h>
#include <HTTPClient.h>
#include <Update.h>
#include "ArduinoJson.h"
#include <FS.h>


#include "mbedtls/pk.h"
#include "mbedtls/md.h"
#include "mbedtls/md_internal.h"
#include "esp_ota_ops.h"

#include <WiFiClientSecure.h>

esp32FOTA::esp32FOTA(String firmwareType, int firmwareVersion, const fs::FS& fs, boolean validate, boolean allow_insecure_https )
:useDeviceID(false), _fs(fs), _firmwareType(firmwareType), _firmwareVersion(semver_t{firmwareVersion}), _check_sig(validate),_allow_insecure_https(allow_insecure_https)
{
    // _firmwareVersion = semver_t{firmwareVersion};

    char version_no[256] = {'\0'};     // If we are passed firmwareVersion as an int, we're assuming it's a major version
    semver_render(&_firmwareVersion, version_no);
    log_i("Current firmware version: %s", version_no );

}


esp32FOTA::esp32FOTA(String firmwareType, String firmwareSemanticVersion, const fs::FS& fs, boolean validate, boolean allow_insecure_https )
:useDeviceID(false), _fs(fs), _firmwareType(firmwareType), _check_sig(validate),_allow_insecure_https(allow_insecure_https)
{
    if (semver_parse(firmwareSemanticVersion.c_str(), &_firmwareVersion)) {
        log_e( "Invalid semver string %s passed to constructor. Defaulting to 0", firmwareSemanticVersion.c_str() );
        _firmwareVersion = semver_t {0};
    }

    char version_no[256] = {'\0'};
    semver_render(&_firmwareVersion, version_no);
    log_i("Current firmware version: %s", version_no );
}


esp32FOTA::~esp32FOTA() {
    semver_free(&_firmwareVersion);
    semver_free(&_payloadVersion);
}

// Check file signature
// https://techtutorialsx.com/2018/05/10/esp32-arduino-mbed-tls-using-the-sha-256-algorithm/
// https://github.com/ARMmbed/mbedtls/blob/development/programs/pkey/rsa_verify.c
bool esp32FOTA::validate_sig( unsigned char *signature, uint32_t firmware_size ) {
    int ret = 1;
    mbedtls_pk_context pk;
    mbedtls_md_context_t rsa;

    { // Open RSA public key:
        fs::File public_key_file = _fs.open( "/rsa_key.pub" );
        if( !public_key_file ) {
            log_e( "Failed to open rsa_key.pub for reading" );
            return false;
        }
        std::string public_key = "";
        while( public_key_file.available() ){
            public_key.push_back( public_key_file.read() );
        }
        public_key_file.close();

        mbedtls_pk_init( &pk );
        if( ( ret = mbedtls_pk_parse_public_key( &pk, (unsigned char *)public_key.c_str(), public_key.length() +1 ) ) != 0 ) {
            log_e( "Reading public key failed\n  ! mbedtls_pk_parse_public_key %d\n\n", ret );
            return false;
        }
    }

    if( !mbedtls_pk_can_do( &pk, MBEDTLS_PK_RSA ) ) {
        log_e( "Public key is not an rsa key -0x%x\n\n", -ret );
        return false;
    }


    const esp_partition_t* partition = esp_ota_get_next_update_partition(NULL);
   
    if( !partition ) {
        log_e( "Could not find update partition!" );
        return false;
    }

    const mbedtls_md_info_t *mdinfo = mbedtls_md_info_from_type( MBEDTLS_MD_SHA256 );
    mbedtls_md_init( &rsa );
    mbedtls_md_setup( &rsa, mdinfo, 0 );
    mbedtls_md_starts( &rsa );
    
    int bytestoread = SPI_FLASH_SEC_SIZE;
    int bytesread = 0;
    int size = firmware_size;

    uint8_t *_buffer = (uint8_t*)malloc(SPI_FLASH_SEC_SIZE);
    if(!_buffer){
        log_e( "malloc failed" );
        return false;
    }
    //Serial.printf( "Reading partition (%i sectors, sec_size: %i)\r\n", size, bytestoread );
    while( bytestoread > 0 ) {
      //Serial.printf( "Left: %i (%i)               \r", size, bytestoread );
    
      if( ESP.partitionRead( partition, bytesread, (uint32_t*)_buffer, bytestoread ) ) {
	// Debug output for the purpose of comparing with file
        /*for( int i = 0; i < bytestoread; i++ ) {
          if( ( i % 16 ) == 0 ) {
            Serial.printf( "\r\n0x%08x\t", i + bytesread );
          }
          Serial.printf( "%02x ", (uint8_t*)_buffer[i] );
        }*/

        mbedtls_md_update( &rsa, (uint8_t*)_buffer, bytestoread );

        bytesread = bytesread + bytestoread;
        size = size - bytestoread;

        if( size <= SPI_FLASH_SEC_SIZE ) {
            bytestoread = size;
        }
      } else {
        log_e( "partitionRead failed!" );
        return false;
      }
    }
    free( _buffer );

    unsigned char *hash = (unsigned char*)malloc( mdinfo->size );
    mbedtls_md_finish( &rsa, hash );

    ret = mbedtls_pk_verify( &pk, MBEDTLS_MD_SHA256,
        hash, mdinfo->size,
	(unsigned char*)signature, 512
    );

    free( hash );
    mbedtls_md_free( &rsa );
    mbedtls_pk_free( &pk );
    if( ret == 0 ) {
        return true;
    }
    // overwrite the frist few bytes so this partition won't boot!

    ESP.partitionEraseRange( partition, 0, ENCRYPTED_BLOCK_SIZE);

    return false;
}
// OTA Logic
void esp32FOTA::execOTA()
{
    int contentLength = 0;
    bool isValidContentType = false;

    HTTPClient http;
    WiFiClientSecure client;
    //http.setConnectTimeout( 1000 );
    
    log_i("Connecting to: %s\r\n", _firmwareUrl.c_str() );
    if( _firmwareUrl.substring( 0, 5 ) == "https" ) {
        if (!_allow_insecure_https) {
            // If we're downloading from secure URL use WifiClientSecure instead
            // and provide the root_ca.pem
            log_i( "Loading root_ca.pem" );
            //WiFiClientSecure client;
            fs::File root_ca_file = _fs.open( "/root_ca.pem" );
            if( !root_ca_file ) {
                log_e( "Could not open root_ca.pem" );
                return;
            }
            {
                std::string root_ca = "";
                while( root_ca_file.available() ){
                    root_ca.push_back( root_ca_file.read() );
                }
                root_ca_file.close();
                http.begin( _firmwareUrl, root_ca.c_str() );
            }
        } else {
            // We're downloading from a secure URL, but we don't want to validate the root cert.
            client.setInsecure();
            http.begin(client, _firmwareUrl);
        }
    } else {
        http.begin( _firmwareUrl );
    }

    const char* get_headers[] = { "Content-Length", "Content-type" };
    http.collectHeaders( get_headers, 2 );

    int httpCode = http.GET();
   
    if( httpCode == HTTP_CODE_OK || httpCode == HTTP_CODE_MOVED_PERMANENTLY ) {
        contentLength = http.header( "Content-Length" ).toInt();
        String contentType = http.header( "Content-type" );
        if( contentType == "application/octet-stream" ) {
            isValidContentType = true;
            
        }
    } else {
        // Connect to webserver failed
        // May be try?
        // Probably a choppy network?
        log_i( "Connection to %s failed. Please check your setup", _firmwareUrl );
        // retry??
        // execOTA();
    }

       // Check what is the contentLength and if content type is `application/octet-stream`
    log_i("contentLength : %i, isValidContentType : %s", contentLength, String(isValidContentType));

    // check contentLength and content type
    if( contentLength && isValidContentType ) {
        WiFiClient& client = http.getStream();

        if( _check_sig ) {
           // If firmware is signed, extract signature and decrease content-length by 512 bytes for signature
           contentLength = contentLength - 512;
        }
        // Check if there is enough to OTA Update
        bool canBegin = Update.begin(contentLength);

        // If yes, begin
        if( canBegin ) {
            unsigned char signature[512];
            if( _check_sig ) {
               client.readBytes( signature, 512 );
            }
            Serial.println("Begin OTA. This may take 2 - 5 mins to complete. Things might be quiet for a while.. Patience!");
            // No activity would appear on the Serial monitor
            // So be patient. This may take 2 - 5mins to complete
            size_t written = Update.writeStream(client);

            if (written == contentLength)
            {
                Serial.println("Written : " + String(written) + " successfully");
            }
            else
            {
                Serial.println("Written only : " + String(written) + "/" + String(contentLength) + ". Retry?");
                // retry??
                // execOTA();
            }

            if (Update.end())
            {
                if( _check_sig ) {
                   if( !validate_sig( signature, contentLength ) ) {
                       
                        const esp_partition_t* partition = esp_ota_get_running_partition();
                        esp_ota_set_boot_partition( partition );

                        log_e( "Signature check failed!" );
                        http.end();
                        ESP.restart();
                        return;
                   } else {
                        log_i( "Signature OK" );
                   }
                }
                Serial.println("OTA done!");
                if (Update.isFinished())
                {
                    Serial.println("Update successfully completed. Rebooting.");
                    http.end();
                    ESP.restart();
                }
                else
                {
                    Serial.println("Update not finished? Something went wrong!");
                }
            }
            else
            {
                Serial.println("Error Occurred. Error #: " + String(Update.getError()));
            }
        }
        else
        {
            // not enough space to begin OTA
            // Understand the partitions and
            // space availability
            Serial.println("Not enough space to begin OTA");
            http.end();
        }
    }
    else
    {
        log_e("There was no content in the response");
        http.end();
    }
}

bool esp32FOTA::checkJSONManifest(JsonVariant JSONDocument) {

    if(strcmp(JSONDocument["type"].as<const char *>(), _firmwareType.c_str()) != 0) {
        log_i("Payload type in manifest %s doesn't match current firmware %s", JSONDocument["type"].as<const char *>(), _firmwareType.c_str() );
        log_i("Doesn't match type: %s", _firmwareType.c_str() );
        return false;  // Move to the next entry in the manifest
    }
    log_i("Payload type in manifest %s matches current firmware %s", JSONDocument["type"].as<const char *>(), _firmwareType.c_str() );

    semver_free(&_payloadVersion);
    if(JSONDocument["version"].is<uint16_t>()) {
        log_i("JSON version: %d (int)", JSONDocument["version"].as<uint16_t>());
        _payloadVersion = semver_t {JSONDocument["version"].as<uint16_t>()};
    } else if (JSONDocument["version"].is<const char *>()) {
        log_i("JSON version: %s (semver)", JSONDocument["version"].as<const char *>() );
        if (semver_parse(JSONDocument["version"].as<const char *>(), &_payloadVersion)) {
            log_e( "Invalid semver string received in manifest. Defaulting to 0" );
            _payloadVersion = semver_t {0};
        }
    } else {
        log_e( "Invalid semver format received in manifest. Defaulting to 0" );
        _payloadVersion = semver_t {0};
    }

    char version_no[256] = {'\0'};
    semver_render(&_payloadVersion, version_no);
    log_i("Payload firmware version: %s", version_no );


    if(JSONDocument["url"].is<String>()) {
        // We were provided a complete URL in the JSON manifest - use it
        _firmwareUrl = JSONDocument["url"].as<String>();
        if(JSONDocument["host"].is<String>())  // If the manifest provides both, warn the user
            log_w("Manifest provides both url and host - Using URL");
    } else if (JSONDocument["host"].is<String>() && JSONDocument["port"].is<uint16_t>() && JSONDocument["bin"].is<String>()){
        // We were provided host/port/bin format - Build the URL
        if( JSONDocument["port"].as<uint16_t>() == 443 || JSONDocument["port"].as<uint16_t>() == 4433 )
            _firmwareUrl = String( "https://");
        else
            _firmwareUrl = String( "http://" );

        _firmwareUrl += JSONDocument["host"].as<String>() + ":" + String( JSONDocument["port"].as<uint16_t>() ) + JSONDocument["bin"].as<String>();

    } else {
        // JSON was malformed - no firmware target was provided
        log_e("JSON manifest was missing both 'url' and 'host'/'port'/'bin' keys");
        return false;
    }

    if (semver_compare(_payloadVersion, _firmwareVersion) == 1) {
        return true;
    }
    return false;
}

bool esp32FOTA::execHTTPcheck()
{
    String useURL;

    if (useDeviceID)
    {
        // String deviceID = getDeviceID() ;
        useURL = checkURL + "?id=" + getDeviceID();
    }
    else
    {
        useURL = checkURL;
    }

    log_i("Getting HTTP: %s",useURL.c_str());
    log_i("------");
<<<<<<< HEAD
    if ((WiFi.status() == WL_CONNECTED)) {  //Check the current connection status

        HTTPClient http;
        WiFiClientSecure client;

        if( useURL.substring( 0, 5 ) == "https" ) {
            if (!_allow_insecure_https) {
                // If the checkURL is https load the root-CA and connect with that
                log_i( "Loading root_ca.pem" );
                fs::File root_ca_file = _fs.open( "/root_ca.pem" );
                if( !root_ca_file ) {
                    log_e( "Could not open root_ca.pem" );
                    return false;
                }
                {
                    std::string root_ca = "";
                    while( root_ca_file.available() ){
                        root_ca.push_back( root_ca_file.read() );
                    }
                    root_ca_file.close();
                    http.begin( useURL, root_ca.c_str() );
                }
            } else {
                // We're downloading from a secure port, but we don't want to validate the root cert.
                client.setInsecure();
                http.begin(client, useURL);
            }
        } else {
            http.begin(useURL);         //Specify the URL
        }
        int httpCode = http.GET();  //Make the request

        if( httpCode == HTTP_CODE_OK || httpCode == HTTP_CODE_MOVED_PERMANENTLY ) {  //Check is a file was returned

            String payload = http.getString();

            int str_len = payload.length() + 1;
            char JSONMessage[str_len];
            payload.toCharArray(JSONMessage, str_len);
=======
    if ((WiFi.status() != WL_CONNECTED)) {  //Check the current connection status
        log_w("WiFi not connected - skipping HTTP check");
        return false;  // WiFi not connected
    }
>>>>>>> 270da987

    HTTPClient http;
    WiFiClientSecure client;

    if( useURL.substring( 0, 5 ) == "https" ) {
        if (!_allow_insecure_https) {
            // If the checkURL is https load the root-CA and connect with that
            log_i( "Loading root_ca.pem" );
            File root_ca_file = SPIFFS.open( "/root_ca.pem" );
            if( !root_ca_file ) {
                log_e( "Could not open root_ca.pem" );
                return false;
            }
            {
                std::string root_ca = "";
                while( root_ca_file.available() ){
                    root_ca.push_back( root_ca_file.read() );
                }
                root_ca_file.close();
                http.begin( useURL, root_ca.c_str() );
            }
        } else {
            // We're downloading from a secure port, but we don't want to validate the root cert.
            client.setInsecure();
            http.begin(client, useURL);
        }
    } else {
        http.begin(useURL);         //Specify the URL
    }
    int httpCode = http.GET();  //Make the request

    if( httpCode == HTTP_CODE_OK || httpCode == HTTP_CODE_MOVED_PERMANENTLY ) {  //Check is a file was returned

        String payload = http.getString();

        int str_len = payload.length() + 1;
        char JSONMessage[str_len];
        payload.toCharArray(JSONMessage, str_len);

        DynamicJsonDocument JSONResult(2048);
        DeserializationError err = deserializeJson(JSONResult, JSONMessage);

        http.end();  // We're done with HTTP - free the resources

        if (err) {  //Check for errors in parsing
            log_e("Parsing failed");
            return false;
        }

        if (JSONResult.is<JsonArray>()) {
            // We already received an array of multiple firmware types
            JsonArray arr = JSONResult.as<JsonArray>();
            for (JsonVariant JSONDocument : arr) {
                if(checkJSONManifest(JSONDocument)) {
                    return true;
                }
            }
        } else if (JSONResult.is<JsonObject>()) {
            if(checkJSONManifest(JSONResult.as<JsonVariant>()))
                return true;
        }

        return false; // We didn't get a hit against the above, return false
    } else {
        log_e("Error on HTTP request");
        http.end();
        return false;
    }
}

String esp32FOTA::getDeviceID()
{
    char deviceid[21];
    uint64_t chipid;
    chipid = ESP.getEfuseMac();
    sprintf(deviceid, "%" PRIu64, chipid);
    String thisID(deviceid);
    return thisID;
}

// Force a firmware update regardless on current version
void esp32FOTA::forceUpdate(String firmwareURL, boolean validate )
{
    _firmwareUrl = firmwareURL;
    _check_sig = validate;
    execOTA();
}

void esp32FOTA::forceUpdate(String firmwareHost, uint16_t firmwarePort, String firmwarePath, boolean validate )
{
    String firmwareURL;

    if( firmwarePort == 443 || firmwarePort == 4433 )
        firmwareURL = String( "https://");
    else
        firmwareURL = String( "http://" );
    firmwareURL += firmwareHost + ":" + String( firmwarePort ) + firmwarePath;

    forceUpdate(firmwareURL, validate);
}

void esp32FOTA::forceUpdate(boolean validate )
{
    // Forces an update from a manifest, ignoring the version check
    if(!execHTTPcheck()) {
        if (!_firmwareUrl) {
            // execHTTPcheck returns false if either the manifest is malformed or if the version isn't
            // an upgrade. If _firmwareUrl isn't set, however, we can't force an upgrade. 
            log_e("forceUpdate called, but unable to get _firmwareUrl from manifest via execHTTPcheck.");
            return;
        }
    }
    _check_sig = validate;
    execOTA();
}


/**
 * This function return the new version of new firmware
 */
int esp32FOTA::getPayloadVersion(){
    log_w( "int esp32FOTA::getPayloadVersion() only returns the major version from semantic version strings. Use void esp32FOTA::getPayloadVersion(char * version_string) instead!" );
    return _payloadVersion.major;
}

void esp32FOTA::getPayloadVersion(char * version_string){
    semver_render(&_payloadVersion, version_string);
}<|MERGE_RESOLUTION|>--- conflicted
+++ resolved
@@ -34,12 +34,9 @@
 esp32FOTA::esp32FOTA(String firmwareType, int firmwareVersion, const fs::FS& fs, boolean validate, boolean allow_insecure_https )
 :useDeviceID(false), _fs(fs), _firmwareType(firmwareType), _firmwareVersion(semver_t{firmwareVersion}), _check_sig(validate),_allow_insecure_https(allow_insecure_https)
 {
-    // _firmwareVersion = semver_t{firmwareVersion};
-
     char version_no[256] = {'\0'};     // If we are passed firmwareVersion as an int, we're assuming it's a major version
     semver_render(&_firmwareVersion, version_no);
     log_i("Current firmware version: %s", version_no );
-
 }
 
 
@@ -380,52 +377,11 @@
 
     log_i("Getting HTTP: %s",useURL.c_str());
     log_i("------");
-<<<<<<< HEAD
-    if ((WiFi.status() == WL_CONNECTED)) {  //Check the current connection status
-
-        HTTPClient http;
-        WiFiClientSecure client;
-
-        if( useURL.substring( 0, 5 ) == "https" ) {
-            if (!_allow_insecure_https) {
-                // If the checkURL is https load the root-CA and connect with that
-                log_i( "Loading root_ca.pem" );
-                fs::File root_ca_file = _fs.open( "/root_ca.pem" );
-                if( !root_ca_file ) {
-                    log_e( "Could not open root_ca.pem" );
-                    return false;
-                }
-                {
-                    std::string root_ca = "";
-                    while( root_ca_file.available() ){
-                        root_ca.push_back( root_ca_file.read() );
-                    }
-                    root_ca_file.close();
-                    http.begin( useURL, root_ca.c_str() );
-                }
-            } else {
-                // We're downloading from a secure port, but we don't want to validate the root cert.
-                client.setInsecure();
-                http.begin(client, useURL);
-            }
-        } else {
-            http.begin(useURL);         //Specify the URL
-        }
-        int httpCode = http.GET();  //Make the request
-
-        if( httpCode == HTTP_CODE_OK || httpCode == HTTP_CODE_MOVED_PERMANENTLY ) {  //Check is a file was returned
-
-            String payload = http.getString();
-
-            int str_len = payload.length() + 1;
-            char JSONMessage[str_len];
-            payload.toCharArray(JSONMessage, str_len);
-=======
+
     if ((WiFi.status() != WL_CONNECTED)) {  //Check the current connection status
         log_w("WiFi not connected - skipping HTTP check");
         return false;  // WiFi not connected
     }
->>>>>>> 270da987
 
     HTTPClient http;
     WiFiClientSecure client;
@@ -434,7 +390,7 @@
         if (!_allow_insecure_https) {
             // If the checkURL is https load the root-CA and connect with that
             log_i( "Loading root_ca.pem" );
-            File root_ca_file = SPIFFS.open( "/root_ca.pem" );
+            fs::File root_ca_file = _fs.open( "/root_ca.pem" );
             if( !root_ca_file ) {
                 log_e( "Could not open root_ca.pem" );
                 return false;
@@ -455,6 +411,7 @@
     } else {
         http.begin(useURL);         //Specify the URL
     }
+
     int httpCode = http.GET();  //Make the request
 
     if( httpCode == HTTP_CODE_OK || httpCode == HTTP_CODE_MOVED_PERMANENTLY ) {  //Check is a file was returned
