/*
   esp32 firmware OTA
   Date: December 2018
   Author: Chris Joyce <https://github.com/chrisjoyce911/esp32FOTA/esp32FOTA>
   Purpose: Perform an OTA update from a bin located on a webserver (HTTP Only)

   Date: 2021-12-21
   Author: Moritz Meintker <https://thinksilicon.de>
   Remarks: Re-written/removed a bunch of functions around HTTPS. The library is
            now URL-agnostic. This means if you provide an https://-URL it will
            use the root_ca.pem (needs to be provided via PROGMEM/SPIFFS/LittleFS or SD)
            to verify the server certificate and then download the ressource through an
            encrypted connection unless you set the allow_insecure_https option.
            Otherwise it will just use plain HTTP which will still offer to sign
            your firmware image.

   Date: 2022-09-12
   Author: tobozo <https://github.com/tobozo>
   Changes:
     - Abstracted away filesystem
     - Refactored some code blocks
     - Added spiffs/littlefs/fatfs updatability
     - Made crypto assets (pub key, rootca) loadable from multiple sources
   Roadmap:
     - Firmware/FlashFS update order (SPIFFS/LittleFS first or last?)
     - Archive support for gz/targz formats
       - firmware.gz + spiffs.gz in manifest
       - bundle.tar.gz [ firmware + filesystem ] in manifest
     - Update from Stream (e.g deported update via SD, http or gzupdater)

*/

#include "esp32FOTA.hpp"

#include "mbedtls/pk.h"
#include "mbedtls/md.h"
#include "mbedtls/md_internal.h"
#include "esp_ota_ops.h"

#pragma GCC diagnostic push
#pragma GCC diagnostic ignored "-Wmissing-field-initializers"
#pragma GCC diagnostic ignored "-Wdeprecated-declarations"

#define FW_SIGNATURE_LENGTH     512


static int64_t getHTTPStream( esp32FOTA* fota, int partition );
static int64_t getFileStream( esp32FOTA* fota, int partition );
static int64_t getSerialStream( esp32FOTA* fota, int partition );
static bool WiFiStatusCheck();


SemverClass::SemverClass( const char* version )
{
  assert(version);
  if (semver_parse_version(version, &_ver)) {
      Serial.printf( "Invalid semver string '%s' passed to constructor. Defaulting to 0\n", version );
      _ver = semver_t{0,0,0};
  }
}

SemverClass::SemverClass( int major, int minor, int patch )
{
    _ver = semver_t{major, minor, patch};
}

semver_t* SemverClass::ver()
{
    return &_ver;

}




// Filesystem helper for signature check and pem validation
// This is abstracted away to allow storage alternatives such
// as PROGMEM, SD, SPIFFS, LittleFS or FatFS

bool CryptoFileAsset::fs_read_file()
{
    File file = fs->open( path );
    // if( file->size() > ESP.getFreeHeap() ) return false;
    if( !file ) {
        Serial.printf( "Failed to open %s for reading\n", path );
        return false;
    }
    contents = ""; // make sure the output bucket is empty
    len = file.size()+1;
    while( file.available() ) {
        contents.push_back( file.read() );
    }
    file.close();
    return len>0;
}


size_t CryptoFileAsset::size()
{
    if( len > 0 ) { // already stored, no need to access filesystem
        return len;
    }
    if( fs ) { // fetch file contents
        if( ! fs_read_file() ) {
            log_e("Invalid contents!");
            return 0;
        }
    } else {
        Serial.printf("No filesystem was set for %s!\n", path);
        return 0;
    }
    return len;
}



esp32FOTA::esp32FOTA(){}
esp32FOTA::~esp32FOTA(){}


esp32FOTA::esp32FOTA( FOTAConfig_t cfg )
{
  setConfig( cfg );
}


esp32FOTA::esp32FOTA(const char* firmwareType, int firmwareVersion, bool validate, bool allow_insecure_https)
{
    _cfg.name      = firmwareType;
    _cfg.sem       = SemverClass( firmwareVersion );
    _cfg.check_sig = validate;
    _cfg.unsafe    = allow_insecure_https;

    setupCryptoAssets();
    debugSemVer("Current firmware version", _cfg.sem.ver() );
}


esp32FOTA::esp32FOTA(const char* firmwareType, const char* firmwareSemanticVersion, bool validate, bool allow_insecure_https)
{
    _cfg.name      = firmwareType;
    _cfg.check_sig = validate;
    _cfg.unsafe    = allow_insecure_https;
    _cfg.sem       = SemverClass( firmwareSemanticVersion );

    setupCryptoAssets();
    debugSemVer("Current firmware version", _cfg.sem.ver() );
}




void esp32FOTA::setCertFileSystem( fs::FS *cert_filesystem )
{
    _fs = cert_filesystem;
    setupCryptoAssets();
}


// Used for legacy behaviour when SPIFFS and RootCa/PubKey had default values
// New recommended method is to use setPubKey() and setRootCA() with CryptoMemAsset ot CryptoFileAsset objects.
void esp32FOTA::setupCryptoAssets()
{
    if( _fs ) {
        _cfg.pub_key = (CryptoAsset*)(new CryptoFileAsset( rsa_key_pub_default_path, _fs  ));
        _cfg.root_ca = (CryptoAsset*)(new CryptoFileAsset( root_ca_pem_default_path, _fs  ));
    }
}


// SHA-Verify the OTA partition after it's been written
// https://techtutorialsx.com/2018/05/10/esp32-arduino-mbed-tls-using-the-sha-256-algorithm/
// https://github.com/ARMmbed/mbedtls/blob/development/programs/pkey/rsa_verify.c
bool esp32FOTA::validate_sig( const esp_partition_t* partition, unsigned char *signature, uint32_t firmware_size )
{
    if( !partition ) {
        Serial.println( "Could not find update partition!" );
        return false;
    }
    size_t pubkeylen = _cfg.pub_key ? _cfg.pub_key->size() : 0;

    if( pubkeylen <= 1 ) {
        Serial.println("Public key empty, can't validate!");
        return false;
    }

    const char* pubkeystr = _cfg.pub_key->get();

    if( !pubkeystr ) {
        Serial.println("Unable to get public key, can't validate!");
        return false;
    }

    log_d("Creating mbedtls context");

    mbedtls_pk_context pk;
    mbedtls_md_context_t rsa;
    mbedtls_pk_init( &pk );

    log_d("Parsing public key");

    int ret;
    if( ( ret = mbedtls_pk_parse_public_key( &pk, (const unsigned char*)pubkeystr, pubkeylen ) ) != 0 ) {
        Serial.printf( "Parsing public key failed\n  ! mbedtls_pk_parse_public_key %d (%d bytes)\n%s\n", ret, pubkeylen, pubkeystr );
        return false;
    }

    if( !mbedtls_pk_can_do( &pk, MBEDTLS_PK_RSA ) ) {
        Serial.printf( "Public key is not an rsa key -0x%x\n\n", -ret );
        return false;
    }

    log_d("Initing mbedtls");

    const mbedtls_md_info_t *mdinfo = mbedtls_md_info_from_type( MBEDTLS_MD_SHA256 );
    mbedtls_md_init( &rsa );
    mbedtls_md_setup( &rsa, mdinfo, 0 );
    mbedtls_md_starts( &rsa );

    int bytestoread = SPI_FLASH_SEC_SIZE;
    int bytesread = 0;
    int size = firmware_size;

    uint8_t *_buffer = (uint8_t*)malloc(SPI_FLASH_SEC_SIZE);
    if(!_buffer){
        Serial.println( "malloc failed" );
        return false;
    }

    log_d("Parsing content");

    //Serial.printf( "Reading partition (%i sectors, sec_size: %i)\r\n", size, bytestoread );
    while( bytestoread > 0 ) {
        //Serial.printf( "Left: %i (%i)               \r", size, bytestoread );

        if( ESP.partitionRead( partition, bytesread, (uint32_t*)_buffer, bytestoread ) ) {
            // Debug output for the purpose of comparing with file
            /*for( int i = 0; i < bytestoread; i++ ) {
              if( ( i % 16 ) == 0 ) {
                Serial.printf( "\r\n0x%08x\t", i + bytesread );
              }
              Serial.printf( "%02x ", (uint8_t*)_buffer[i] );
            }*/

            mbedtls_md_update( &rsa, (uint8_t*)_buffer, bytestoread );

            bytesread = bytesread + bytestoread;
            size = size - bytestoread;

            if( size <= SPI_FLASH_SEC_SIZE ) {
                bytestoread = size;
            }
        } else {
            Serial.println( "partitionRead failed!" );
            return false;
        }
    }

    free( _buffer );

    unsigned char *hash = (unsigned char*)malloc( mdinfo->size );
    if(!hash){
        Serial.println( "malloc failed" );
        return false;
    }
    mbedtls_md_finish( &rsa, hash );

    ret = mbedtls_pk_verify( &pk, MBEDTLS_MD_SHA256, hash, mdinfo->size, (unsigned char*)signature, FW_SIGNATURE_LENGTH );

    free( hash );
    mbedtls_md_free( &rsa );
    mbedtls_pk_free( &pk );
    if( ret == 0 ) {
        return true;
    }

    Serial.println( "Validation failed, erasing the invalid partition" );
    // validation failed, overwrite the first few bytes so this partition won't boot!

    ESP.partitionEraseRange( partition, 0, ENCRYPTED_BLOCK_SIZE);

    return false;
}


<<<<<<< HEAD
// OTA Logic
bool esp32FOTA::execOTA()
{
    if( !_flashFileSystemUrl.isEmpty() ) { // a data partition was specified in the json manifest, handle the spiffs partition first
        if( _fs ) { // Possible risk of overwriting certs and signatures, cancel flashing!
            Serial.println("Cowardly refusing to overwrite U_SPIFFS with "+_flashFileSystemUrl+". Use setCertFileSystem(nullptr) along with setPubKey()/setCAPem() to enable this feature.");
            return false;
        } else {
            log_i("Will check if U_SPIFFS needs updating");
            if( !execOTA( U_SPIFFS, false ) ) return false;
        }
    } else {
        log_i("This update is for U_FLASH only");
    }
    // handle the application partition and restart on success
    return execOTA( U_FLASH, true );
}


bool esp32FOTA::execOTA( int partition, bool restart_after )
=======
bool esp32FOTA::setupHTTP( const char* url )
>>>>>>> 120e6223
{
    const char* rootcastr = nullptr;
    _http.setFollowRedirects(HTTPC_STRICT_FOLLOW_REDIRECTS);

    log_i("Connecting to: %s\r\n", url );
    if( String(url).startsWith("https") ) {
        if (!_cfg.unsafe) {
            if( !_cfg.root_ca ) {
                Serial.println("A strict security context has been set but no RootCA was provided");
                return false;
            }
            rootcastr = _cfg.root_ca->get();
            if( _cfg.root_ca->size() == 0 ) {
                Serial.println("A strict security context has been set but an empty RootCA was provided");
                Serial.println(rootcastr);
                return false;
            }
            if( !rootcastr ) {
                Serial.println("Unable to get RootCA, aborting");
                return false;
            }
            Serial.println("Loading root_ca.pem");
            _client.setCACert( rootcastr );
        } else {
            // We're downloading from a secure URL, but we don't want to validate the root cert.
            _client.setInsecure();
        }
        _http.begin( _client, url );
    } else {
        _http.begin( url );
    }

    if( extraHTTPHeaders.size() > 0 ) {
        // add custom headers provided by user e.g. _http.addHeader("Authorization", "Basic " + auth)
        for( const auto &header : extraHTTPHeaders ) {
            _http.addHeader(header.first, header.second);
        }
    }

    // TODO: add more watched headers e.g. Authorization: Signature keyId="rsa-key-1",algorithm="rsa-sha256",signature="Base64(RSA-SHA256(signing string))"
    const char* get_headers[] = { "Content-Length", "Content-type" };
    _http.collectHeaders( get_headers, 2 );

    return true;
}




void esp32FOTA::setupStream()
{
    if(!getStream) {
        switch( _stream_type ) {
            case FOTA_FILE_STREAM:
                setStreamGetter( getFileStream );
            break;
            case FOTA_SERIAL_STREAM:
                setStreamGetter( getSerialStream );
            break;
            case  FOTA_HTTP_STREAM:
            default:
                setStreamGetter( getHTTPStream );
            break;
        }
    }

    if( !isConnected ) {
        setStatusChecker( WiFiStatusCheck );
    }
}


void esp32FOTA::stopStream()
{
    if( endStream ) { // user function provided via ::setStreamEnder( fn )
        endStream( this );
        return;
    }

    // no user function provided, apply default behaviour
    switch( _stream_type ) {
        case FOTA_FILE_STREAM:
            if( _file ) _file.close();
        break;
        case  FOTA_HTTP_STREAM:
            _http.end();
        break;
        case FOTA_SERIAL_STREAM:
        default:
        break;
    }

}



// OTA Logic
bool esp32FOTA::execOTA()
{
    setupStream();

    if( _flashFileSystemUrl != "" ) { // a data partition was specified in the json manifest, handle the spiffs partition first
        if( _fs ) { // Possible risk of overwriting certs and signatures, cancel flashing!
            Serial.println("Cowardly refusing to overwrite U_SPIFFS with "+_flashFileSystemUrl+". Use setCertFileSystem(nullptr) along with setPubKey()/setCAPem() to enable this feature.");
            return false;
        } else {
            log_i("Will check if U_SPIFFS needs updating");
            if( !execOTA( U_SPIFFS, false ) ) return false;
        }
    } else {
        log_i("This update is for U_FLASH only");
    }
    // handle the application partition and restart on success
    bool ret = execOTA( U_FLASH, true );

    stopStream();

    return ret;
}




bool esp32FOTA::execOTA( int partition, bool restart_after )
{
    // health checks
    if( partition == U_SPIFFS && _flashFileSystemUrl == "" ) {
      log_i("[SKIP] No spiffs/littlefs/fatfs partition was specified");
      return true; // data partition is optional, so not an error
    } else if ( partition == U_FLASH && _firmwareUrl == "" ) {
      log_e("No app partition was specified");
      return false; // app partition is mandatory
    } else if( partition != U_SPIFFS && partition != U_FLASH ) {
      log_e("Bad partition number: %i or empty URL", partition);
      return false;
    }

    int64_t updateSize = getStream( this, partition );

    if( updateSize<=0 || _stream == nullptr ) {
        log_e("HTTP Error");
        return false;
    }

    bool mode_z = F_isZlibStream();
    // If using compression, the size is implicitely unknown
    updateSize = mode_z ? UPDATE_SIZE_UNKNOWN : updateSize;

    if( _cfg.check_sig ) {
      if( mode_z ) {
        Serial.println("[ERROR] Compressed && signed image is not (yet) supported");
        return false;
      }
      if( updateSize != UPDATE_SIZE_UNKNOWN ) {
        if( updateSize <= FW_SIGNATURE_LENGTH ) {
          Serial.println("[ERROR] Malformed signature+fw combo");
          return false;
        }
        updateSize -= FW_SIGNATURE_LENGTH;
      }
    }

    bool canBegin = F_canBegin();

    if( !canBegin ) {
        Serial.println("Not enough space to begin OTA, partition size mismatch?");
        F_abort();
        if( onUpdateBeginFail ) onUpdateBeginFail( partition );
        return false;
    }

    if( onOTAProgress ) {
        F_Update.onProgress( onOTAProgress );
    } else {
        F_Update.onProgress( [](size_t progress, size_t size) {
            if( progress >= size ) Serial.println();
            else if( progress > 0) Serial.print(".");
        });
    }

    unsigned char signature[FW_SIGNATURE_LENGTH];
    if( _cfg.check_sig ) {
        _stream->readBytes( signature, FW_SIGNATURE_LENGTH );
    }

    Serial.printf("Begin %s OTA. This may take 2 - 5 mins to complete. Things might be quiet for a while.. Patience!\n", partition==U_FLASH?"Firmware":"Filesystem");
    // Some activity may appear in the Serial monitor during the update (depends on Update.onProgress)
    size_t written = F_Update.writeStream( *_stream );

    if ( written == updateSize) {
        Serial.println("Written : " + String(written) + " successfully");
    } else if ( updateSize == UPDATE_SIZE_UNKNOWN ) {
        Serial.println("Written : " + String(written) + " successfully");
        updateSize = written; // populate value as it was unknown until now
    } else {
        Serial.println("Written only : " + String(written) + "/" + String(updateSize) + ". Premature end of stream?");
        F_abort();
        return false;
        //updateSize = written; // flatten value to prevent overflow when checking signature
    }

    if (!F_Update.end()) {
        Serial.println("An Update Error Occurred. Error #: " + String(F_Update.getError()));
        return false;
    }

    if( onUpdateEnd ) onUpdateEnd( partition );

    if( _cfg.check_sig ) { // check signature

        Serial.printf("Checking partition %d to validate\n", partition);

        getPartition( partition ); // updated partition => '_target_partition' pointer

        #define CHECK_SIG_ERROR_PARTITION_NOT_FOUND -1
        #define CHECK_SIG_ERROR_VALIDATION_FAILED   -2

        if( !_target_partition ) {
            Serial.println("Can't access partition #%i to check signature!");
            if( onUpdateCheckFail ) onUpdateCheckFail( partition, CHECK_SIG_ERROR_PARTITION_NOT_FOUND );
            return false;
        }

        Serial.printf("Checking signature for partition %d...\n", partition);

        const esp_partition_t* running_partition = esp_ota_get_running_partition();

        if( partition == U_FLASH ) {
            // /!\ An OTA partition is automatically set as bootable after being successfully
            // flashed by the Update library.
            // Since we want to validate before enabling the partition, we need to cancel that
            // by temporarily reassigning the bootable flag to the running-partition instead
            // of the next-partition.
            esp_ota_set_boot_partition( running_partition );
            // By doing so the ESP will NOT boot any unvalidated partition should a reset occur
            // during signature validation (crash, oom, power failure).
        }

        if( !validate_sig( _target_partition, signature, updateSize ) ) {
            // erase partition
            esp_partition_erase_range( _target_partition, _target_partition->address, _target_partition->size );

            if( onUpdateCheckFail ) onUpdateCheckFail( partition, CHECK_SIG_ERROR_VALIDATION_FAILED );

            Serial.println("Signature check failed!");
            if( restart_after ) {
                Serial.println("Rebooting.");
                ESP.restart();
            }
            return false;
        } else {
            Serial.println("Signature check successful!");
            if( partition == U_FLASH ) {
                // Set updated partition as bootable now that it's been verified
                esp_ota_set_boot_partition( _target_partition );
            }
        }
    }
    //Serial.println("OTA Update complete!");
    if (F_Update.isFinished()) {

        if( onUpdateFinished ) onUpdateFinished( partition, restart_after );

        Serial.println("Update successfully completed.");
        if( restart_after ) {
            Serial.println("Rebooting.");
            ESP.restart();
        }
        return true;
    } else {
        Serial.println("Update not finished! Something went wrong!");
    }
    return false;
}


void esp32FOTA::getPartition( int update_partition )
{
    _target_partition = nullptr;
    if( update_partition == U_FLASH ) {
        // select the last-updated OTA partition
        _target_partition = esp_ota_get_next_update_partition(NULL);
    } else if( update_partition == U_SPIFFS ) {
        // iterate through partitions table to find the spiffs/littlefs partition
        esp_partition_iterator_t iterator = esp_partition_find( ESP_PARTITION_TYPE_DATA, ESP_PARTITION_SUBTYPE_DATA_SPIFFS, NULL );
        while( iterator != NULL ) {
            _target_partition = (esp_partition_t *)esp_partition_get( iterator );
            iterator = esp_partition_next( iterator );
        }
        esp_partition_iterator_release( iterator );
    } else {
        // wut ?
        Serial.printf("Unhandled partition type #%i, must be one of U_FLASH / U_SPIFFS\n", update_partition );
    }
}



bool esp32FOTA::checkJSONManifest(JsonVariant doc)
{
    if(strcmp(doc["type"].as<const char *>(), _cfg.name) != 0) {
        log_d("Payload type in manifest %s doesn't match current firmware %s", doc["type"].as<const char *>(), _cfg.name );
        log_d("Doesn't match type: %s", _cfg.name );
        return false;  // Move to the next entry in the manifest
    }
    log_i("Payload type in manifest %s matches current firmware %s", doc["type"].as<const char *>(), _cfg.name );

    _flashFileSystemUrl.clear();
    _firmwareUrl.clear();

    if(doc["version"].is<uint16_t>()) {
        uint16_t v = doc["version"].as<uint16_t>();
        log_d("JSON version: %d (int)", v);
        _payload_sem = SemverClass(v);
    } else if (doc["version"].is<const char *>()) {
        const char* c = doc["version"].as<const char *>();
        _payload_sem = SemverClass(c);
        log_d("JSON version: %s (semver)", c );
    } else {
        log_e( "Invalid semver format received in manifest. Defaulting to 0" );
        _payload_sem = SemverClass(0);
    }

    //debugSemVer("Payload firmware version", &_payloadVersion );
    debugSemVer("Payload firmware version", _payload_sem.ver() );

    // Memoize some values to help with the decision tree
    bool has_url        = doc["url"].is<const char*>();
    bool has_firmware   = doc["bin"].is<const char*>();
    bool has_hostname   = doc["host"].is<const char*>();
    bool has_port       = doc["port"].is<uint16_t>();
    uint16_t portnum    = doc["port"].as<uint16_t>();
    bool has_tls        = has_port ? (portnum  == 443 || portnum  == 4433) : false;
    bool has_spiffs     = doc["spiffs"].is<const char*>();
    bool has_littlefs   = doc["littlefs"].is<const char*>();
    bool has_fatfs      = doc["fatfs"].is<const char*>();
    bool has_filesystem = has_littlefs || has_spiffs || has_fatfs;

    String protocol(has_tls ? "https" : "http");
    String flashFSPath  =
      has_filesystem
      ? (
        has_littlefs
        ? doc["littlefs"].as<const char*>()
        : has_spiffs
          ? doc["spiffs"].as<const char*>()
          : doc["fatfs"].as<const char*>()
        )
      : "";

    log_i("JSON manifest provided keys: url=%s, host: %s, port: %s, bin: %s, fs: [%s]",
        has_url?"true":"false",
        has_hostname?"true":"false",
        has_port?"true":"false",
        has_firmware?"true":"false",
        flashFSPath.c_str()
    );

    if( has_url ) { // Basic scenario: a complete URL was provided in the JSON manifest, all other keys will be ignored
        _firmwareUrl = doc["url"].as<const char*>();
        if( has_hostname ) { // If the manifest provides both, warn the user
            log_w("Manifest provides both url and host - Using URL");
        }
    } else if( has_firmware && has_hostname && has_port ) { // Precise scenario: Hostname, Port and Firmware Path were provided
        _firmwareUrl = protocol + "://" + doc["host"].as<const char*>() + ":" + portnum + doc["bin"].as<const char*>();
        if( has_filesystem ) { // More complex scenario: the manifest also provides a [spiffs, littlefs or fatfs] partition
            _flashFileSystemUrl = protocol + "://" + doc["host"].as<const char*>() + ":" + portnum + flashFSPath;
        }
    } else { // JSON was malformed - no firmware target was provided
        log_e("JSON manifest was missing one of the required keys :(" );
        serializeJsonPretty(doc, Serial);
        return false;
    }

    if (semver_compare(*_payload_sem.ver(), *_cfg.sem.ver()) == 1) {
        return true;
    }

    return false;
}




bool esp32FOTA::execHTTPcheck()
{
    if ((WiFi.status() != WL_CONNECTED)) {  //Check the current connection status
        log_i("WiFi not connected - skipping HTTP check");
        return false;  // WiFi not connected
    }

    String useURL(_cfg.manifest_url );

    // being deprecated, soon unsupported!
    if( useURL.isEmpty() && !checkURL.isEmpty() ) {
        Serial.println("checkURL will soon be unsupported, use FOTAConfig_t::manifest_url instead!!");
        useURL = checkURL;
    }

    // being deprecated, soon unsupported!
    if( useDeviceID ) {
        Serial.println("useDeviceID will soon be unsupported, use FOTAConfig_t::use_device_id instead!!");
        _cfg.use_device_id = useDeviceID;
    }

    if (_cfg.use_device_id) {
        // URL may already have GET values
        String argseparator = (useURL.indexOf('?') != -1 ) ? "&" : "?";
        useURL += argseparator + "id=" + getDeviceID();
    }

<<<<<<< HEAD
    log_i("Getting HTTP: %s", useURL.c_str());
    log_i("------");

    HTTPClient http;
    WiFiClientSecure client;
    http.setFollowRedirects( HTTPC_STRICT_FOLLOW_REDIRECTS );
    http.useHTTP10(true);

    if( useURL.substring( 0, 5 ) == "https" ) {
        if( _cfg.unsafe ) {
            // We're downloading from a secure port, but we don't want to validate the root cert.
            client.setInsecure();
        } else {
            // We're downloading from a secure port, and want to validate the root cert.
            if( !_cfg.root_ca ) {
                Serial.println("A strict security context has been set to fetch json manifest, but no RootCA was provided, aborting");
                return false;
            }
            rootcastr = _cfg.root_ca->get();
            if( _cfg.root_ca->size() == 0 ) {
                Serial.println("A strict security context has been set to fetch json manifest, but an empty RootCA was provided, aborting");
                return false;
            }
            if( !rootcastr ) {
                Serial.println("Unable to get RootCA to fetch json manifest, aborting");
                return false;
            }
            Serial.println("Loading root_ca.pem");
            client.setCACert( rootcastr );
        }
        http.begin( client, useURL );
    } else {
        http.begin( useURL );
    }

    if( extraHTTPHeaders.size() > 0 ) {
        // add custom headers provided by user e.g. http.addHeader("Authorization", "Basic " + auth)
        for( const auto &header : extraHTTPHeaders ) {
            http.addHeader(header.first, header.second);
        }
=======
    if ( isConnected && !isConnected() ) { // Check the current connection status
        log_i("Connection check requested but network not ready - skipping");
        return false;  // WiFi not connected
    }

    log_i("Getting HTTP: %s", useURL.c_str());
    log_i("------");

    if(! setupHTTP( useURL.c_str() ) ) {
      log_e("Unable to setup http, aborting!");
      return false;
>>>>>>> 120e6223
    }

    int httpCode = _http.GET();  //Make the request

    // only handle 200/301, fail on everything else
    if( httpCode != HTTP_CODE_OK && httpCode != HTTP_CODE_MOVED_PERMANENTLY ) {
        // This error may be a false positive or a consequence of the network being disconnected.
        // Since the network is controlled from outside this class, only significant error messages are reported.
        if( httpCode > 0 ) {
            Serial.printf("Error on HTTP request (httpCode=%i)\n", httpCode);
        } else {
            log_d("Unknown HTTP response");
        }
        _http.end();
        return false;
    }

    String payload = _http.getString();
    _http.end();  // We're done with HTTP - free the resources

    // TODO: use payload.length() to speculate on JSONResult buffer size
    #define JSON_FW_BUFF_SIZE 2048
    DynamicJsonDocument JSONResult( JSON_FW_BUFF_SIZE );
<<<<<<< HEAD

    DeserializationError err = deserializeJson( JSONResult, http.getStream() );
=======
    DeserializationError err = deserializeJson( JSONResult, payload.c_str() );
>>>>>>> 120e6223

    if (err) {  // Check for errors in parsing, or JSON length may exceed buffer size
        Serial.printf("JSON Parsing failed (%s, in=%d bytes, buff=%d bytes):\n", err.c_str(), http.getSize(), JSON_FW_BUFF_SIZE );
        return false;
    }

    http.end();  // We're done with HTTP - free the resources

    if (JSONResult.is<JsonArray>()) {
        // Although improbable given the size on JSONResult buffer, we already received an array of multiple firmware types and/or versions
        JsonArray arr = JSONResult.as<JsonArray>();
        for (JsonVariant JSONDocument : arr) {
            if(checkJSONManifest(JSONDocument)) {
                // TODO: filter "highest vs next" version number for JSON with only one firmware type but several version numbers
                return true;
            }
        }
    } else if (JSONResult.is<JsonObject>()) {
        if(checkJSONManifest(JSONResult.as<JsonVariant>()))
            return true;
    }

    return false; // We didn't get a hit against the above, return false
}


String esp32FOTA::getDeviceID()
{
    char deviceid[21];
    uint64_t chipid;
    chipid = ESP.getEfuseMac();
    sprintf(deviceid, "%" PRIu64, chipid);
    String thisID(deviceid);
    return thisID;
}


// Force a firmware update regardless on current version
void esp32FOTA::forceUpdate(const char* firmwareURL, bool validate )
{
    _firmwareUrl = firmwareURL;
    _cfg.check_sig = validate;
    execOTA();
}


void esp32FOTA::forceUpdate(const char* firmwareHost, uint16_t firmwarePort, const char* firmwarePath, bool validate )
{
    String firmwareURL("http");
    if ( firmwarePort == 443 || firmwarePort == 4433 ) firmwareURL += "s";
    firmwareURL += firmwareHost;
    firmwareURL += ":";
    firmwareURL += firmwarePort;
    firmwareURL += firmwarePath;
    forceUpdate( firmwareURL, validate );
}


void esp32FOTA::forceUpdate(bool validate )
{
    // Forces an update from a manifest, ignoring the version check
    if(!execHTTPcheck()) {
        if (!_firmwareUrl) {
            // execHTTPcheck returns false when the manifest is malformed or when the version isn't
            // an upgrade. If _firmwareUrl isn't set we can't force an upgrade.
            Serial.println("forceUpdate called, but unable to get _firmwareUrl from manifest via execHTTPcheck.");
            return;
        }
    }
    _cfg.check_sig = validate;
    execOTA();
}


/**
 * This function return the new version of new firmware
 */
int esp32FOTA::getPayloadVersion()
{
    log_w( "This function only returns the MAJOR version. For complete depth use getPayloadVersion(char *)." );
    return _payload_sem.ver()->major;
}


void esp32FOTA::getPayloadVersion(char * version_string)
{
    semver_render( _payload_sem.ver(), version_string );
}


void esp32FOTA::debugSemVer( const char* label, semver_t* version )
{
   char version_no[256] = {'\0'};
   semver_render( version, version_no );
   log_i("%s: %s", label, version_no );
}






static int64_t getHTTPStream( esp32FOTA* fota, int partition )
{

    const char* url = partition==U_SPIFFS ? fota->getFlashFS_URL() : fota->getFirmwareURL();

    Serial.printf("Opening item %s\n", url );

    HTTPClient *http = fota->getHTTPCLient();

    if(! fota->setupHTTP( url ) ) { // certs
        log_e("unable to setup http, aborting!");
        return -1;
    }

    int64_t updateSize = 0;
    bool isValidContentType = false;
    int httpCode = http->GET();

    fota->setFotaStream( nullptr );

    if( httpCode == HTTP_CODE_OK || httpCode == HTTP_CODE_MOVED_PERMANENTLY ) {
        updateSize = http->header( "Content-Length" ).toInt();
        String contentType = http->header( "Content-type" );
        if( contentType == "application/octet-stream" ) {
            isValidContentType = true;
        } else if( contentType == "application/gzip" ) {
            // was gzipped by the server, needs decompression
            isValidContentType = F_hasZlib();
        } else if( contentType == "application/tar+gz" || contentType == "application/x-gtar" ) {
            // was packaged and compressed, may contain more than one file
            // TODO: use tarGzStreamUpdater
        }
    } else {
        switch( httpCode ) {
            // 1xx = Hold on
            // 2xx = Here you go
            // 3xx = Go away
            // 4xx = You fucked up
            // 5xx = I fucked up

            case 204: log_e("Status: 204 (No contents), "); break;
            case 401: log_e("Status: 401 (Unauthorized), check setExtraHTTPHeader() values"); break;
            case 403: log_e("Status: 403 (Forbidden), check path on webserver?"); break;
            case 404: log_e("Status: 404 (Not Found), also a palindrom, check path in manifest?"); break;
            case 418: log_e("Status: 418 (I'm a teapot), Brit alert!"); break;
            case 429: log_e("Status: 429 (Too many requests), throttle things down?"); break;
            case 500: log_e("Status: 500 (Internal Server Error), you broke the webs!"); break;
            default:
                // This error may be a false positive or a consequence of the network being disconnected.
                // Since the network is controlled from outside this class, only significant error messages are reported.
                if( httpCode > 0 ) {
                    Serial.printf("Server responded with HTTP Status '%i'. Please check your setup\n", httpCode );
                } else {
                    log_d("Unknown HTTP response");
                }
            break;
        }

        return -1;
    }

    // TODO: Not all streams respond with a content length.
    // TODO: Set updateSize to UPDATE_SIZE_UNKNOWN when content type is valid.

    // check updateSize and content type
    if( !updateSize || !isValidContentType ) {
        Serial.printf("There was no content in the http response: (length: %"PRId64", valid: %s)\n", updateSize, isValidContentType?"true":"false");
        return -1;
    }

    log_d("updateSize : %"PRId64", isValidContentType : %s", updateSize, String(isValidContentType));

    fota->setFotaStream( http->getStreamPtr() );

    return updateSize;
}



static int64_t getFileStream( esp32FOTA* fota, int partition)
{
    fs::FS* fs = fota->getFotaFS();

    if(!fs ) {
      Serial.println("[ERROR] No filesystem defined, use ::setCertFileSystem( &SD ) ");
      return -1;
    }

    const char* path = partition==U_SPIFFS ? fota->getFlashFS_URL() : fota->getFirmwareURL();
    Serial.printf("Opening item %s\n", path );

    fs::File* file = (fs::File*)fota->getFotaStreamPtr();
    *file = fs->open( path );

    if(! file ) {
        log_e("unable to access filesystem, aborting!");
        return -1;
    }

    int64_t updateSize = file->size();

    // check updateSize and content type
    if( !updateSize ) {
        Serial.println("[ERROR] Empty file");
        file->close();
        fota->setFotaStream( nullptr );
        return -1;
    }

    log_d("updateSize : %i", updateSize);

    return updateSize;
}



static int64_t getSerialStream( esp32FOTA* fota, int partition)
{
    return -1;
}



static bool WiFiStatusCheck()
{
    return (WiFi.status() == WL_CONNECTED);
}

/*
static bool EthernetStatusCheck()
{
    return eth_connected;
}
*/



#pragma GCC diagnostic pop<|MERGE_RESOLUTION|>--- conflicted
+++ resolved
@@ -283,30 +283,7 @@
 }
 
 
-<<<<<<< HEAD
-// OTA Logic
-bool esp32FOTA::execOTA()
-{
-    if( !_flashFileSystemUrl.isEmpty() ) { // a data partition was specified in the json manifest, handle the spiffs partition first
-        if( _fs ) { // Possible risk of overwriting certs and signatures, cancel flashing!
-            Serial.println("Cowardly refusing to overwrite U_SPIFFS with "+_flashFileSystemUrl+". Use setCertFileSystem(nullptr) along with setPubKey()/setCAPem() to enable this feature.");
-            return false;
-        } else {
-            log_i("Will check if U_SPIFFS needs updating");
-            if( !execOTA( U_SPIFFS, false ) ) return false;
-        }
-    } else {
-        log_i("This update is for U_FLASH only");
-    }
-    // handle the application partition and restart on success
-    return execOTA( U_FLASH, true );
-}
-
-
-bool esp32FOTA::execOTA( int partition, bool restart_after )
-=======
 bool esp32FOTA::setupHTTP( const char* url )
->>>>>>> 120e6223
 {
     const char* rootcastr = nullptr;
     _http.setFollowRedirects(HTTPC_STRICT_FOLLOW_REDIRECTS);
@@ -408,7 +385,7 @@
 {
     setupStream();
 
-    if( _flashFileSystemUrl != "" ) { // a data partition was specified in the json manifest, handle the spiffs partition first
+    if( !_flashFileSystemUrl.isEmpty() ) { // a data partition was specified in the json manifest, handle the spiffs partition first
         if( _fs ) { // Possible risk of overwriting certs and signatures, cancel flashing!
             Serial.println("Cowardly refusing to overwrite U_SPIFFS with "+_flashFileSystemUrl+". Use setCertFileSystem(nullptr) along with setPubKey()/setCAPem() to enable this feature.");
             return false;
@@ -718,48 +695,6 @@
         useURL += argseparator + "id=" + getDeviceID();
     }
 
-<<<<<<< HEAD
-    log_i("Getting HTTP: %s", useURL.c_str());
-    log_i("------");
-
-    HTTPClient http;
-    WiFiClientSecure client;
-    http.setFollowRedirects( HTTPC_STRICT_FOLLOW_REDIRECTS );
-    http.useHTTP10(true);
-
-    if( useURL.substring( 0, 5 ) == "https" ) {
-        if( _cfg.unsafe ) {
-            // We're downloading from a secure port, but we don't want to validate the root cert.
-            client.setInsecure();
-        } else {
-            // We're downloading from a secure port, and want to validate the root cert.
-            if( !_cfg.root_ca ) {
-                Serial.println("A strict security context has been set to fetch json manifest, but no RootCA was provided, aborting");
-                return false;
-            }
-            rootcastr = _cfg.root_ca->get();
-            if( _cfg.root_ca->size() == 0 ) {
-                Serial.println("A strict security context has been set to fetch json manifest, but an empty RootCA was provided, aborting");
-                return false;
-            }
-            if( !rootcastr ) {
-                Serial.println("Unable to get RootCA to fetch json manifest, aborting");
-                return false;
-            }
-            Serial.println("Loading root_ca.pem");
-            client.setCACert( rootcastr );
-        }
-        http.begin( client, useURL );
-    } else {
-        http.begin( useURL );
-    }
-
-    if( extraHTTPHeaders.size() > 0 ) {
-        // add custom headers provided by user e.g. http.addHeader("Authorization", "Basic " + auth)
-        for( const auto &header : extraHTTPHeaders ) {
-            http.addHeader(header.first, header.second);
-        }
-=======
     if ( isConnected && !isConnected() ) { // Check the current connection status
         log_i("Connection check requested but network not ready - skipping");
         return false;  // WiFi not connected
@@ -768,10 +703,10 @@
     log_i("Getting HTTP: %s", useURL.c_str());
     log_i("------");
 
+    _http.useHTTP10(true);
     if(! setupHTTP( useURL.c_str() ) ) {
       log_e("Unable to setup http, aborting!");
       return false;
->>>>>>> 120e6223
     }
 
     int httpCode = _http.GET();  //Make the request
@@ -789,25 +724,18 @@
         return false;
     }
 
-    String payload = _http.getString();
-    _http.end();  // We're done with HTTP - free the resources
-
     // TODO: use payload.length() to speculate on JSONResult buffer size
     #define JSON_FW_BUFF_SIZE 2048
     DynamicJsonDocument JSONResult( JSON_FW_BUFF_SIZE );
-<<<<<<< HEAD
-
-    DeserializationError err = deserializeJson( JSONResult, http.getStream() );
-=======
-    DeserializationError err = deserializeJson( JSONResult, payload.c_str() );
->>>>>>> 120e6223
+
+    DeserializationError err = deserializeJson( JSONResult, _http.getStream() );
 
     if (err) {  // Check for errors in parsing, or JSON length may exceed buffer size
-        Serial.printf("JSON Parsing failed (%s, in=%d bytes, buff=%d bytes):\n", err.c_str(), http.getSize(), JSON_FW_BUFF_SIZE );
-        return false;
-    }
-
-    http.end();  // We're done with HTTP - free the resources
+        Serial.printf("JSON Parsing failed (%s, in=%d bytes, buff=%d bytes):\n", err.c_str(), _http.getSize(), JSON_FW_BUFF_SIZE );
+        return false;
+    }
+
+    _http.end();  // We're done with HTTP - free the resources
 
     if (JSONResult.is<JsonArray>()) {
         // Although improbable given the size on JSONResult buffer, we already received an array of multiple firmware types and/or versions
