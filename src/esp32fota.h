/*
   esp32 firmware OTA
   Date: December 2018
   Author: Chris Joyce <https://github.com/chrisjoyce911/esp32FOTA/esp32FOTA>
   Purpose: Perform an OTA update from a bin located on a webserver (HTTP Only)

   Date: 2021-12-21
   Author: Moritz Meintker <https://thinksilicon.de>
   Remarks: Re-written/removed a bunch of functions around HTTPS. The library is
            now URL-agnostic. This means if you provide an https://-URL it will
            use the root_ca.pem (needs to be provided via SPIFFS/LittleFS) to verify the
            server certificate and then download the ressource through an encrypted
            connection.
            Otherwise it will just use plain HTTP which will still offer to sign
            your firmware image.
*/

#ifndef esp32fota_h
#define esp32fota_h

#include <Arduino.h>
<<<<<<< HEAD
#include <FS.h>
=======
#include <ArduinoJson.h>
>>>>>>> 270da987
#include "semver/semver.h"

class esp32FOTA
{
  using File = fs::File;
  using FS = fs::FS;

public:
  esp32FOTA(String firwmareType, int firwmareVersion, const fs::FS& fs, boolean validate = false, boolean allow_insecure_https = false  );
  esp32FOTA(String firwmareType, String firmwareSemanticVersion, const fs::FS& fs, boolean validate, boolean allow_insecure_https );  
  ~esp32FOTA();
  void forceUpdate(String firmwareHost, uint16_t firmwarePort, String firmwarePath, boolean validate );
  void forceUpdate(String firmwareURL, boolean validate );
  void forceUpdate(boolean validate );
  void execOTA();
  bool execHTTPcheck();
  int getPayloadVersion();
  void getPayloadVersion(char * version_string);
  bool useDeviceID;
  String checkURL;
  bool validate_sig( unsigned char *signature, uint32_t firmware_size );

private:
  FS _fs;
  String getDeviceID();
  String _firmwareType;
  semver_t _firmwareVersion = {0};
  semver_t _payloadVersion = {0};
  String _firmwareUrl;
  boolean _check_sig;
  boolean _allow_insecure_https;
  bool checkJSONManifest(JsonVariant JSONDocument);

};

#endif<|MERGE_RESOLUTION|>--- conflicted
+++ resolved
@@ -19,11 +19,8 @@
 #define esp32fota_h
 
 #include <Arduino.h>
-<<<<<<< HEAD
 #include <FS.h>
-=======
 #include <ArduinoJson.h>
->>>>>>> 270da987
 #include "semver/semver.h"
 
 class esp32FOTA
