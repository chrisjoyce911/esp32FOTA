/*
   esp32 firmware OTA
   Date: December 2018
   Author: Chris Joyce <https://github.com/chrisjoyce911/esp32FOTA/esp32FOTA>
   Purpose: Perform an OTA update from a bin located on a webserver (HTTP Only)

   Date: 2021-12-21
   Author: Moritz Meintker <https://thinksilicon.de>
   Remarks: Re-written/removed a bunch of functions around HTTPS. The library is
            now URL-agnostic. This means if you provide an https://-URL it will
            use the root_ca.pem (needs to be provided via PROGMEM/SPIFFS/LittleFS or SD)
            to verify the server certificate and then download the ressource through an
            encrypted connection unless you set the allow_insecure_https option.
            Otherwise it will just use plain HTTP which will still offer to sign
            your firmware image.

   Date: 2022-09-12
   Author: tobozo <https://github.com/tobozo>
   Changes:
     - Abstracted away filesystem
     - Refactored some code blocks
     - Added spiffs/littlefs/fatfs updatability
     - Made crypto assets (pub key, rootca) loadable from multiple sources
   Roadmap:
     - Firmware/FlashFS update order (SPIFFS/LittleFS first or last?)
     - Archive support for gz/targz formats
       - firmware.gz + spiffs.gz in manifest
       - bundle.tar.gz [ firmware + filesystem ] in manifest
     - Update from Stream (e.g deported update via SD, http or gzupdater)
*/

#pragma once

#define esp32fota_h

extern "C" {
  #include "semver/semver.h"
}

#include <map>
#include <WiFiClientSecure.h>
#include <HTTPClient.h>
#include <ArduinoJson.h>
#include <FS.h>

// inherit includes from sketch, detect SPIFFS first for legacy support
#if __has_include(<SPIFFS.h>) || defined _SPIFFS_H_
  #pragma message "Using SPIFFS for certificate validation"
  #include <SPIFFS.h>
  #define FOTA_FS &SPIFFS
#elif __has_include(<LittleFS.h>) || defined _LiffleFS_H_
  #pragma message "Using LittleFS for certificate validation"
  #include <LittleFS.h>
  #define FOTA_FS &LittleFS
#elif __has_include(<SD.h>) || defined _SD_H_
  #pragma message "Using SD for certificate validation"
  #include <SD.h>
  #define FOTA_FS &SD
#elif __has_include(<SD_MMC.h>) || defined _SD_MMC_H_
  #pragma message "Using SD_MMC for certificate validation"
  #include <SD_MMC.h>
  #define FOTA_FS &SD_MMC
#elif defined _LIFFLEFS_H_ // older externally linked, hard to identify and unsupported versions of SPIFFS
  #pragma message "this version of LittleFS is unsupported, use #include <LittleFS.h> instead, if using platformio add LittleFS(esp32)@^2.0.0 to lib_deps"
#elif __has_include(<PSRamFS.h>) || defined _PSRAMFS_H_
  #pragma message "Using PSRamFS for certificate validation"
  #include <PSRamFS.h>
  #define FOTA_FS &PSRamFS
#else
  // #pragma message "No filesystem provided, certificate validation will be unavailable (hint: include SD, SPIFFS or LittleFS before including this library)"
  #define FOTA_FS nullptr
#endif


#if __has_include(<flashz.hpp>)
  #include <flashz.hpp>
  #define F_Update FlashZ::getInstance()
  #define F_hasZlib() true
  #define F_isZlibStream() (_stream->peek() == ZLIB_HEADER)
  #define F_canBegin() mode_z ? F_Update.beginz(updateSize, partition) : F_Update.begin(updateSize, partition)
  #define F_abort() if (mode_z) F_Update.abortz()
  #define F_writeStream() mode_z ? F_Update.writezStream(*stream, contentLength) : F_Update.writeStream(*stream)
#else
  #include <Update.h>
  #define F_Update Update
  #define F_hasZlib() false
  #define F_isZlibStream() false
  #define F_canBegin() F_Update.begin( updateSize, partition )
  #define F_abort() { }
  #define F_writeStream() F_Update.writeStream( *_stream );
#endif



struct SemverClass
{
public:
  SemverClass( const char* version );
  SemverClass( int major, int minor=0, int patch=0 );
  ~SemverClass() { semver_free(&_ver); }
  semver_t* ver();
private:
  semver_t _ver = semver_t();
};




// Filesystem/memory helper for signature check and pem validation.
// This is abstracted away to allow storage alternatives such as
// PROGMEM, SD, SPIFFS, LittleFS or FatFS
// Intended to be used by esp32FOTA.setPubKey() and esp32FOTA.setRootCA()
class CryptoAsset
{
public:
  virtual size_t size() = 0;
  virtual const char* get() = 0;
};

class CryptoFileAsset : public CryptoAsset
{
public:
  CryptoFileAsset( const char* _path, fs::FS* _fs ) : path(_path), fs(_fs), contents(""), len(0) { }
  size_t size();
  const char* get() { return contents.c_str(); }
private:
  const char* path;
  fs::FS* fs;
  std::string contents;
  size_t len;
  bool fs_read_file();
};

class CryptoMemAsset : public CryptoAsset
{
public:
  CryptoMemAsset( const char* _name, const char* _bytes, size_t _len ) : name(_name), bytes(_bytes), len(_len) { }
  size_t size() { return len; };
  const char* get() { return bytes; }
private:
  const char* name;
  const char* bytes;
  size_t len;
};


struct FOTAConfig_t
{
  const char*  name { nullptr };
  const char*  manifest_url { nullptr };
  SemverClass  sem {0};
  bool         check_sig { false };
  bool         unsafe { false };
  bool         use_device_id { false };
  CryptoAsset* root_ca { nullptr };
  CryptoAsset* pub_key { nullptr };
  FOTAConfig_t() = default;
};


enum FOTAStreamType_t
{
  FOTA_HTTP_STREAM,
  FOTA_FILE_STREAM,
  FOTA_SERIAL_STREAM
};


// Main Class
class esp32FOTA : public UpdateClass
{
public:

  esp32FOTA();
  ~esp32FOTA();

  esp32FOTA( FOTAConfig_t cfg );
  esp32FOTA(const char* firwmareType, int firwmareVersion, bool validate = false, bool allow_insecure_https = false );
  esp32FOTA(const String &firwmareType, int firwmareVersion, bool validate = false, bool allow_insecure_https = false )
    : esp32FOTA(firwmareType.c_str(), firwmareVersion, validate, allow_insecure_https){};
  esp32FOTA(const char* firwmareType, const char* firmwareSemanticVersion, bool validate = false, bool allow_insecure_https = false );
  esp32FOTA(const String &firwmareType, const String &firmwareSemanticVersion, bool validate = false, bool allow_insecure_https = false )
    : esp32FOTA(firwmareType.c_str(), firmwareSemanticVersion.c_str(), validate, allow_insecure_https){};



  template <typename T> void setPubKey( T* asset ) { _cfg.pub_key = (CryptoAsset*)asset; _cfg.check_sig = true; }
  template <typename T> void setRootCA( T* asset ) { _cfg.root_ca = (CryptoAsset*)asset; _cfg.unsafe = false; }

<<<<<<< HEAD
  void forceUpdate(const char* firmwareHost, uint16_t firmwarePort, const char* firmwarePath, bool validate );
  void forceUpdate(const char* firmwareURL, bool validate );
  void forceUpdate(const String &firmwareHost, uint16_t firmwarePort, const String &firmwarePath, bool validate ){ forceUpdate(firmwareHost.c_str(), firmwarePort, firmwarePath.c_str(), validate ); };
  void forceUpdate(const String &firmwareURL, bool validate ){ forceUpdate(firmwareURL.c_str(), validate); };
=======
  //template <class U> static U& getInstance() { static U updater; return updater; }

  void forceUpdate(String firmwareHost, uint16_t firmwarePort, String firmwarePath, bool validate );
  void forceUpdate(String firmwareURL, bool validate );
>>>>>>> 120e6223
  void forceUpdate(bool validate );

  bool execOTA();
  bool execOTA( int partition, bool restart_after = true );
  bool execHTTPcheck();

  void useDeviceId( bool use=true ) { _cfg.use_device_id = use; }

  // config setter
  void setConfig( FOTAConfig_t cfg ) { _cfg = cfg; }

  // Manually specify the manifest url, this is provided as a transition between legagy and new config system
  void setManifestURL( const String &manifest_url ) { _cfg.manifest_url = manifest_url.c_str(); }

  // use this to set "Authorization: Basic" or other specific headers to be sent with the queries
  void setExtraHTTPHeader( String name, String value ) { extraHTTPHeaders[name] = value; }

  // /!\ Only use this to change filesystem for **default** RootCA and PubKey paths.
  // Otherwise use setPubKey() and setRootCA()
  void setCertFileSystem( fs::FS *cert_filesystem = nullptr );

  // this is passed to Update.onProgress()
  typedef std::function<void(size_t,size_t)> ProgressCallback_cb; // size_t progress, size_t size
  void setProgressCb(ProgressCallback_cb fn) { onOTAProgress = fn; } // callback setter

  // when Update.begin() returned false
  typedef std::function<void(int)> UpdateBeginFail_cb; // int partition (U_FLASH or U_SPIFFS)
  void setUpdateBeginFailCb(UpdateBeginFail_cb fn) { onUpdateBeginFail = fn; } // callback setter

  // after Update.end() and before validate_sig()
  typedef std::function<void(int)> UpdateEnd_cb; // int partition (U_FLASH or U_SPIFFS)
  void setUpdateEndCb(UpdateEnd_cb fn) { onUpdateEnd = fn; } // callback setter

  // validate_sig() error handling, mixed situations
  typedef std::function<void(int,int)> UpdateCheckFail_cb; // int partition (U_FLASH or U_SPIFFS), int error_code
  void setUpdateCheckFailCb(UpdateCheckFail_cb fn) { onUpdateCheckFail = fn; } // callback setter

  // update successful
  typedef std::function<void(int,bool)> UpdateFinished_cb; // int partition (U_FLASH or U_SPIFFS), bool restart_after
  void setUpdateFinishedCb(UpdateFinished_cb fn) { onUpdateFinished = fn; } // callback setter

  // stream getter
  typedef std::function<int64_t(esp32FOTA*,int)> getStream_cb; // esp32FOTA* this, int partition (U_FLASH or U_SPIFFS), returns stream size
  void setStreamGetter( getStream_cb fn ) { getStream = fn; } // callback setter

  // stream ender
  typedef std::function<void(esp32FOTA*)> endStream_cb; // esp32FOTA* this
  void setStreamEnder( endStream_cb fn ) { endStream = fn; } // callback setter

  // connection check
  typedef std::function<bool()> isConnected_cb; //
  void setStatusChecker( isConnected_cb fn ) { isConnected = fn; } // callback setter

  // updating from a File or from Serial?
  void setStreamType( FOTAStreamType_t stream_type ) { _stream_type = stream_type; }

  const char*       getManifestURL()   { return _manifestUrl.c_str(); }
  const char*       getFirmwareURL()   { return _firmwareUrl.c_str(); }
  const char*       getFlashFS_URL()   { return _flashFileSystemUrl.c_str(); }
  const char*       getPath(int part)  { return part==U_SPIFFS ? getFlashFS_URL() : getFirmwareURL(); }

  int               getPayloadVersion();
  void              getPayloadVersion(char * version_string);

  FOTAConfig_t      getConfig()        { return _cfg; };
  FOTAStreamType_t  getStreamType()    { return _stream_type; }
  HTTPClient*       getHTTPCLient()    { return &_http; }
  WiFiClientSecure* getWiFiClient()    { return &_client; }
  fs::File*         getFotaFilePtr()   { return &_file; }
  Stream*           getFotaStreamPtr() { return _stream; }
  fs::FS*           getFotaFS()        { return _fs; }

  // internals but need to be exposed to the callbacks
  bool setupHTTP( const char* url );
  void setFotaStream( Stream* stream ) { _stream = stream; }


  //friend class FlashZ;


  [[deprecated("Use setManifestURL( String ) or cfg.manifest_url with setConfig( FOTAConfig_t )")]] String checkURL = "";
  [[deprecated("Use cfg.use_device_id with setConfig( FOTAConfig_t )")]] bool useDeviceID = false;


private:

  HTTPClient _http;
  WiFiClientSecure _client;
  Stream *_stream;
  fs::File _file;

  FOTAStreamType_t _stream_type = FOTA_HTTP_STREAM; // defaults to HTTP

  void setupStream();
  void stopStream();

  FOTAConfig_t _cfg;

  SemverClass _payload_sem = SemverClass(0,0,0);

  String _manifestUrl;
  String _firmwareUrl;
  String _flashFileSystemUrl;

  fs::FS *_fs = FOTA_FS; // default filesystem for certificate validation

  // custom callbacks provided by user
  ProgressCallback_cb onOTAProgress; // this is passed to Update.onProgress()
  UpdateBeginFail_cb  onUpdateBeginFail; // when Update.begin() returned false
  UpdateEnd_cb        onUpdateEnd; // after Update.end() and before validate_sig()
  UpdateCheckFail_cb  onUpdateCheckFail; // validate_sig() error handling, mixed situations
  UpdateFinished_cb   onUpdateFinished; // update successful
  getStream_cb        getStream; // optional stream getter, defaults to http.getStreamPtr()
  endStream_cb        endStream; // optional stream closer, defaults to http.end()
  isConnected_cb      isConnected; // optional connection checker, defaults to WiFi.status()==WL_CONNECTED

  std::map<String,String> extraHTTPHeaders; // this holds the extra http headers defined by the user

  String getDeviceID();
  bool checkJSONManifest(JsonVariant JSONDocument);
  void debugSemVer( const char* label, semver_t* version );
  void getPartition( int update_partition );

  bool validate_sig( const esp_partition_t* partition, unsigned char *signature, uint32_t firmware_size );

  // temporary partition holder for signature check operations
  const esp_partition_t* _target_partition = nullptr;

  // This is kept for legacy behaviour, use setPubKey() and setRootCA() with
  // CryptoMemAsset ot CryptoFileAsset instead
  void setupCryptoAssets();
  const char* rsa_key_pub_default_path = "/rsa_key.pub";
  const char* root_ca_pem_default_path = "/root_ca.pem";

};<|MERGE_RESOLUTION|>--- conflicted
+++ resolved
@@ -187,18 +187,12 @@
   template <typename T> void setPubKey( T* asset ) { _cfg.pub_key = (CryptoAsset*)asset; _cfg.check_sig = true; }
   template <typename T> void setRootCA( T* asset ) { _cfg.root_ca = (CryptoAsset*)asset; _cfg.unsafe = false; }
 
-<<<<<<< HEAD
   void forceUpdate(const char* firmwareHost, uint16_t firmwarePort, const char* firmwarePath, bool validate );
   void forceUpdate(const char* firmwareURL, bool validate );
   void forceUpdate(const String &firmwareHost, uint16_t firmwarePort, const String &firmwarePath, bool validate ){ forceUpdate(firmwareHost.c_str(), firmwarePort, firmwarePath.c_str(), validate ); };
   void forceUpdate(const String &firmwareURL, bool validate ){ forceUpdate(firmwareURL.c_str(), validate); };
-=======
+  void forceUpdate(bool validate );
   //template <class U> static U& getInstance() { static U updater; return updater; }
-
-  void forceUpdate(String firmwareHost, uint16_t firmwarePort, String firmwarePath, bool validate );
-  void forceUpdate(String firmwareURL, bool validate );
->>>>>>> 120e6223
-  void forceUpdate(bool validate );
 
   bool execOTA();
   bool execOTA( int partition, bool restart_after = true );
